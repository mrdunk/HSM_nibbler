--- conflicted
+++ resolved
@@ -552,11 +552,7 @@
             self._store_edge(new_edge_2)
 
         # New vertex 
-<<<<<<< HEAD
-        if new_edge is None or new_edge.length == 0: 
-=======
         if new_edge is None or new_edge.length == 0:
->>>>>>> f5ee9016
             assert point.equals(Point(new_vertex))
             self.start_point = Point(new_vertex)
             self.start_distance = self.distance_from_geom(Point(new_vertex))
